module JET

let
    README = normpath(dirname(@__DIR__), "README.md")
    include_dependency(README)
    @doc read(README, String) JET
end

# not sure why, but a benchmark showed this is faster
Base.Experimental.@optlevel 1

const CC = Core.Compiler

# imports
# =======

# `AbstractAnalyzer`
import .CC:
    # analyzer.jl
    InferenceParams,
    OptimizationParams,
    get_world_counter,
    lock_mi_inference,
    unlock_mi_inference,
    add_remark!,
    may_optimize,
    may_compress,
    may_discard_trees,
    inlining_policy,
    # jetcache.jl
    transform_result_for_cache,
    code_cache,
    # haskey,
    # get,
    # getindex,
    # setindex!,
    get_inference_cache,
    cache_lookup,
    # push!,
    # tfuncs.jl
    builtin_tfunction,
    return_type_tfunc,
    # abstractinterpretation.jl
    abstract_call_gf_by_type,
    bail_out_toplevel_call,
    bail_out_call,
    add_call_backedges!,
    abstract_call_method_with_const_args,
    const_prop_entry_heuristic,
    abstract_call_method,
    abstract_invoke,
    abstract_call,
    abstract_eval_special_value,
    abstract_eval_value,
    abstract_eval_statement,
    # typeinfer.jl
    typeinf,
    _typeinf,
    finish,
    typeinf_edge,
    # JET.jl
    InferenceState

# `ConcreteInterpreter`
import JuliaInterpreter:
    # virtualprocess.jl
    step_expr!,
    evaluate_call_recurse!,
    handle_err

# Test.jl integration
import Test:
    record

# usings
# ======
# TODO: really use `using` instead

import Core:
    Builtin,
    Intrinsics,
    IntrinsicFunction,
    MethodMatch,
    LineInfoNode,
    CodeInfo,
    CodeInstance,
    MethodInstance,
    NewvarNode,
    GlobalRef,
    GotoNode,
    GotoIfNot,
    Const,
    SSAValue,
    SlotNumber,
    Argument,
    Slot,
    ReturnNode,
    SimpleVector,
    svec

import .CC:
    AbstractInterpreter,
    NativeInterpreter,
    InferenceResult,
    InternalCodeCache,
    OptimizationState,
    WorldRange,
    WorldView,
    Bottom,
    LimitedAccuracy,
    NOT_FOUND,
    MethodCallResult,
    MethodMatchInfo,
    UnionSplitInfo,
    ConstCallInfo,
    InvokeCallInfo,
    MethodLookupResult,
    VarState,
    VarTable,
    CallMeta,
    CFG,
    BasicBlock,
    slot_id,
    widenconst,
    ⊑,
    is_throw_call,
    tmerge,
    switchtupleunion,
    argtypes_to_type,
    argtype_to_function,
    argtype_by_index,
    argtype_tail,
    _methods_by_ftype,
    specialize_method,
    add_backedge!,
    add_mt_backedge!,
    compute_basic_blocks,
    matching_cache_argtypes,
    is_argtype_match,
    tuple_tfunc,
    may_invoke_generator,
    inlining_enabled,
    instanceof_tfunc,
    ignorelimited,
    argextype

import Base:
    @aggressive_constprop,
    parse_input_line,
    unwrap_unionall,
    rewrap_unionall,
    uniontypes,
    IdSet

import Base.Meta:
    _parse_string,
    lower

using LoweredCodeUtils, JuliaInterpreter

import LoweredCodeUtils:
    istypedef,
    ismethod,
    callee_matches,
    rng,
    print_with_code,
    pushall!,
    # NamedVar,
    # add_requests!,
    add_ssa_preds!,
    # add_named_dependencies!,
    find_typedefs,
    add_control_flow!,
    add_typedefs!

import JuliaInterpreter:
    _INACTIVE_EXCEPTION,
    bypass_builtins,
    maybe_evaluate_builtin,
    collect_args,
    finish!,
    is_return,
    is_quotenode_egal,
    moduleof,
    @lookup

import MacroTools: MacroTools, @capture, normalise, striplines

using InteractiveUtils

using Pkg, Pkg.TOML

import Test:
    Test,
    Result, Pass, Fail, Broken, Error,
    get_testset,
    TESTSET_PRINT_ENABLE,
    FallbackTestSet, DefaultTestSet,
    FallbackTestSetException

# common
# ======

const JET_DEV_MODE = parse(Bool, get(ENV, "JET_DEV_MODE", "false"))

const CONFIG_FILE_NAME = ".JET.toml"

# hooks
# -----

const INIT_HOOKS = Function[]
push_inithook!(f) = push!(INIT_HOOKS, f)
__init__() = foreach(@nospecialize(f)->f(), INIT_HOOKS)

# compat
# ------

# early take in https://github.com/JuliaLang/julia/pull/41040
function gen_call_with_extracted_types_and_kwargs(__module__, fcn, ex0)
    kws = Expr[]
    arg = ex0[end] # Mandatory argument
    for i in 1:length(ex0)-1
        x = ex0[i]
        if x isa Expr && x.head === :(=) # Keyword given of the form "foo=bar"
            if length(x.args) != 2
                return Expr(:call, :error, "Invalid keyword argument: $x")
            end
            push!(kws, Expr(:kw, esc(x.args[1]), esc(x.args[2])))
        else
            return Expr(:call, :error, "@$fcn expects only one non-keyword argument")
        end
    end
    return InteractiveUtils.gen_call_with_extracted_types(__module__, fcn, arg, kws)
end

# macros
# ------

# to circumvent https://github.com/JuliaLang/julia/issues/37342, we inline these `isa`
# condition checks at surface AST level
macro isexpr(ex, args...)
    ex   = esc(ex)
    args = map(esc, args)
    return :($(GlobalRef(Core, :isa))($(ex), $(GlobalRef(Core, :Expr))) && $(_isexpr_check)($(ex), $(args...)))
end

_isexpr_check(ex::Expr, head::Symbol)         = ex.head === head
_isexpr_check(ex::Expr, heads)                = in(ex.head, heads)
_isexpr_check(ex::Expr, head::Symbol, n::Int) = ex.head === head && length(ex.args) == n
_isexpr_check(ex::Expr, heads, n::Int)        = in(ex.head, heads) && length(ex.args) == n

islnn(@nospecialize(_)) = false
islnn(::LineNumberNode) = true

iskwarg(@nospecialize(x)) = @isexpr(x, :(=))

# for inspection
macro lwr(ex) QuoteNode(lower(__module__, ex)) end
macro src(ex) QuoteNode(first(lower(__module__, ex).args)) end

"""
    @invoke f(arg::T, ...; kwargs...)

Provides a convenient way to call [`invoke`](https://docs.julialang.org/en/v1/base/base/#Core.invoke);
`@invoke f(arg1::T1, arg2::T2; kwargs...)` will be expanded into `invoke(f, Tuple{T1,T2}, arg1, arg2; kwargs...)`.
When an argument's type annotation is omitted, it's specified as `Any` argument, e.g.
`@invoke f(arg1::T, arg2)` will be expanded into `invoke(f, Tuple{T,Any}, arg1, arg2)`.

This could be used to call down to `NativeInterpreter`'s abstract interpretation method of
`f` while passing `AbstractAnalyzer` so that subsequent calls of abstract interpretation
functions overloaded against `AbstractAnalyzer` can be called from the native method of `f`.
E.g. `@invoke` can be used to call down to `NativeInterpreter`'s `abstract_call_gf_by_type`:
```julia
@invoke abstract_call_gf_by_type(analyzer::AbstractInterpreter, f, argtypes::Vector{Any}, atype, sv::InferenceState,
                                 max_methods::Int)
```
"""
macro invoke(ex)
    f, args, kwargs = destructure_callex(ex)
    arg2typs = map(args) do x
        if @isexpr(x, :macrocall) && first(x.args) === Symbol("@nospecialize")
            x = last(x.args)
        end
        @isexpr(x, :(::)) ? (x.args...,) : (x, GlobalRef(Core, :Any))
    end
    args, argtypes = first.(arg2typs), last.(arg2typs)
    return esc(:($(GlobalRef(Core, :invoke))($(f), Tuple{$(argtypes...)}, $(args...); $(kwargs...))))
end

"""
    @invokelatest f(args...; kwargs...)

Provides a convenient way to call [`Base.invokelatest`](https://docs.julialang.org/en/v1/base/base/#Base.invokelatest).
`@invokelatest f(args...; kwargs...)` will simply be expanded into
`Base.invokelatest(f, args...; kwargs...)`.
"""
macro invokelatest(ex)
    f, args, kwargs = destructure_callex(ex)
    return esc(:($(GlobalRef(Base, :invokelatest))($(f), $(args...); $(kwargs...))))
end

function destructure_callex(ex)
    @assert @isexpr(ex, :call) "call expression f(args...; kwargs...) should be given"

    f = first(ex.args)
    args = []
    kwargs = []
    for x in ex.args[2:end]
        if @isexpr(x, :parameters)
            append!(kwargs, x.args)
        elseif @isexpr(x, :kw)
            push!(kwargs, x)
        else
            push!(args, x)
        end
    end

    return f, args, kwargs
end

"""
    @withmixedhash (mutable) struct T
        fields ...
    end

Defines struct `T` while automatically defining its `Base.hash(::T, ::UInt)` method which
mixes hashes of all of `T`'s fields (and also corresponding `Base.:(==)(::T, ::T)` method).

This macro is supposed to abstract the following kind of pattern:

> https://github.com/aviatesk/julia/blob/999973df2850d6b2e0bd4bcf03ef90a14217b63c/base/pkgid.jl#L3-L25
```julia
struct PkgId
    uuid::Union{UUID,Nothing}
    name::String
end

==(a::PkgId, b::PkgId) = a.uuid == b.uuid && a.name == b.name

function hash(pkg::PkgId, h::UInt)
    h += 0xc9f248583a0ca36c % UInt
    h = hash(pkg.uuid, h)
    h = hash(pkg.name, h)
    return h
end
```

> with `@withmixedhash`
```julia
@withmixedhash struct PkgId
    uuid::Union{UUID,Nothing}
    name::String
end
```

See also: [`EGAL_TYPES`](@ref)
"""
macro withmixedhash(typedef)
    @assert @isexpr(typedef, :struct) "struct definition should be given"
    name = esc(typedef.args[2])
    fld2typs = filter(!isnothing, map(filter(!islnn, typedef.args[3].args)) do x
        if @isexpr(x, :(::))
            fld, typex = x.args
            typ = Core.eval(__module__, typex)
            fld, typ
        elseif isa(x, Symbol)
            (x, Any)
        else # constructor etc.
            nothing
        end
    end)
    @assert !isempty(fld2typs) "no fields given, nothing to hash"

    h_init = UInt === UInt64 ? rand(UInt64) : rand(UInt32)
    hash_body = quote h = $(h_init) end
    for (fld, typ) in fld2typs
        push!(hash_body.args, :(h = $(Base.hash)(x.$fld, h)))
    end
    push!(hash_body.args, :(return h))
    hash_func = :(function Base.hash(x::$name, h::$UInt); $(hash_body); end)
    eq_body = foldr(fld2typs; init = true) do (fld, typ), x
        eq_ex = if all(in(EGAL_TYPES), typenames(typ))
            :(x1.$fld === x2.$fld)
        else
            :(x1.$fld == x2.$fld)
        end
        Expr(:&&, eq_ex, x)
    end
    eq_func = :(function Base.:(==)(x1::$name, x2::$name); $(eq_body); end)

    return quote
        Base.@__doc__ $(typedef)
        $(hash_func)
        $(eq_func)
    end
end

"""
    const EGAL_TYPES = $(EGAL_TYPES)

Keeps names of types that should be compared by `===` rather than `==`.

See also: [`@withmixedhash`](@ref)
"""
const EGAL_TYPES = Set{Symbol}((:Type, :Symbol, :MethodInstance))

typenames(@nospecialize(t::DataType)) = [t.name.name]
typenames(u::Union)                   = collect(Base.Iterators.flatten(typenames.(CC.uniontypes(u))))
typenames(u::UnionAll)                = [u.body.name.name]

"""
    @jetconfigurable function config_func(args...; configurations...)
        ...
    end

This macro asserts that there's no configuration naming conflict across the `@jetconfigurable`
functions so that a configuration for a `@jetconfigurable` function  doesn't affect the other
`@jetconfigurable` functions.
This macro also adds a dummy splat keyword arguments (`jetconfigs...`) to the function definition
so that any configuration of other `@jetconfigurable` functions can be passed on to it.
"""
macro jetconfigurable(funcdef)
    @assert @isexpr(funcdef, :(=)) || @isexpr(funcdef, :function) "function definition should be given"

    defsig = funcdef.args[1]
    if @isexpr(defsig, :where)
        defsig = first(defsig.args)
    end
    args = defsig.args::Vector{Any}
    thisname = first(args)
    i = findfirst(a->@isexpr(a, :parameters), args)
    if isnothing(i)
        @warn "no JET configurations are defined for `$thisname`"
        insert!(args, 2, Expr(:parameters, :(jetconfigs...)))
    else
        kwargs = args[i]
        found = false
        for kwarg in kwargs.args
            if @isexpr(kwarg, :...)
                found = true
                continue
            end
            kwargex = first(kwarg.args)
            kwargname = (@isexpr(kwargex, :(::)) ? first(kwargex.args) : kwargex)::Symbol
            othername = get!(_JET_CONFIGURATIONS, kwargname, thisname)
            # allows same configurations for same generic function or function refinement
            @assert thisname == othername "`$thisname` uses `$kwargname` JET configuration name which is already used by `$othername`"
        end
        found || push!(kwargs.args, :(jetconfigs...))
    end

    return esc(funcdef)
end
const _JET_CONFIGURATIONS = Dict{Symbol,Union{Symbol,Expr}}()

# utils
# -----

# state

const State     = Union{InferenceState,OptimizationState}
const StateAtPC = Tuple{State,Int}

get_stmt((sv, pc)::StateAtPC)         = @inbounds sv.src.code[pc]
get_lin((sv, pc)::StateAtPC)          = @inbounds (sv.src.linetable::Vector)[sv.src.codelocs[pc]]::LineInfoNode
get_ssavaluetype((sv, pc)::StateAtPC) = @inbounds sv.src.ssavaluetypes[pc]

get_slottype(s::Union{StateAtPC,State}, slot)      = get_slottype(s, slot_id(slot))
get_slottype((sv, pc)::StateAtPC,       slot::Int) = get_slottype(sv, slot)
get_slottype(sv::State,                 slot::Int) = @inbounds sv.slottypes[slot]

get_slotname(s::Union{StateAtPC,State}, slot)      = get_slotname(s, slot_id(slot))
get_slotname((sv, pc)::StateAtPC,       slot::Int) = @inbounds sv.src.slotnames[slot]
get_slotname(sv::State,                 slot::Int) = @inbounds sv.src.slotnames[slot]

# check if we're in a toplevel module
istoplevel(sv::State)             = istoplevel(sv.linfo)
istoplevel(linfo::MethodInstance) = isa(linfo.def, Module)

# we can retrieve program-counter-level slottype during inference
get_slottype(s::Tuple{InferenceState,Int}, slot::Int) = @inbounds (get_states(s)[slot]::VarState).typ
get_states((sv, pc)::Tuple{InferenceState,Int})       = @inbounds sv.stmt_types[pc]::VarTable
get_currpc(sv::InferenceState) = min(sv.currpc, length(sv.src.code))

function is_constant_propagated(frame::InferenceState)
    return !frame.cached && CC.any(frame.result.overridden_by_const)
end

prewalk_inf_frame(@nospecialize(f), ::Nothing) = return
function prewalk_inf_frame(@nospecialize(f), frame::InferenceState)
    ret = f(frame)
    prewalk_inf_frame(f, frame.parent)
    return ret
end

postwalk_inf_frame(@nospecialize(f), ::Nothing) = return
function postwalk_inf_frame(@nospecialize(f), frame::InferenceState)
    postwalk_inf_frame(f, frame.parent)
    return f(frame)
end

# XXX this should be upstreamed
function Base.show(io::IO, frame::InferenceState)
    print(io, "InfernceState for ")
    show(io, frame.linfo)
    print(io, " at pc ", frame.currpc, '/', length(frame.src.code))
end
Base.show(io::IO, ::MIME"application/prs.juno.inline", frame::InferenceState) =
    return frame

# lattice

ignorenotfound(@nospecialize(t)) = t === NOT_FOUND ? Bottom : t

# analysis core
# =============

include("abstractinterpret/inferenceerrorreport.jl")
include("abstractinterpret/abstractanalyzer.jl")
include("abstractinterpret/typeinfer.jl")

include("toplevel/graph.jl")
include("toplevel/virtualprocess.jl")

# results
# =======

"""
    res::JETToplevelResult

Represents the result of JET's analysis on a top-level script.
- `res.analyzer::AbstractAnalyzer`: [`AbstractAnalyzer`](@ref) used for this analysis
- `res.res::VirtualProcessResult`: [`VirtualProcessResult`](@ref) collected from this analysis
- `res.source::String`: the identity key of this analysis
- `res.jetconfigs`: [JET configurations](@ref JET-configurations) used for this analysis

`JETToplevelResult` implements `show` methods for each different frontend.
An appropriate `show` method will be automatically choosen and render the analysis result.
"""
struct JETToplevelResult{Analyzer<:AbstractAnalyzer,JETConfigs}
    analyzer::Analyzer
    res::VirtualProcessResult
    source::String
    jetconfigs::JETConfigs
end
JETToplevelResult(analyzer, res, source; jetconfigs...) =
    return JETToplevelResult(analyzer, res, source, jetconfigs)
@eval Base.iterate(res::JETToplevelResult, state=1) =
    return state > $(fieldcount(JETToplevelResult)) ? nothing : (getfield(res, state), state+1)

"""
    res::JETCallResult

Represents the result of JET's analysis on a function call.
- `res.result::InferenceResult`: the result of this analysis
- `res.analyzer::AbstractAnalyzer`: [`AbstractAnalyzer`](@ref) used for this analysis
- `res.source::String`: the identity key of this analysis
- `res.jetconfigs`: [JET configurations](@ref JET-configurations) used for this analysis

`JETCallResult` implements `show` methods for each different frontend.
An appropriate `show` method will be automatically choosen and render the analysis result.
"""
struct JETCallResult{Analyzer<:AbstractAnalyzer,JETConfigs}
    result::InferenceResult
    analyzer::Analyzer
    source::String
    jetconfigs::JETConfigs
    JETCallResult(result::InferenceResult, analyzer::Analyzer, source::AbstractString;
                  jetconfigs...) where {Analyzer<:AbstractAnalyzer} =
        new{Analyzer,typeof(jetconfigs)}(result, analyzer, source, jetconfigs)
end
@eval Base.iterate(res::JETCallResult, state=1) =
    return state > $(fieldcount(JETCallResult)) ? nothing : (getfield(res, state), state+1)

get_result(result::JETCallResult) = get_result(result.result)
function get_result(result::InferenceResult)
    if any(r->isa(r, GeneratorErrorReport), get_reports(result))
        return Bottom
    else
        return result.result
    end
end
get_reports(result::JETCallResult) = get_reports(result.result)

function get_critical_reports(res::VirtualProcessResult)
    # non-empty `ret.toplevel_error_reports` means critical errors happened during
    # the AST transformation, so they always have precedence over `ret.inference_error_reports`
    return !isempty(res.toplevel_error_reports) ? res.toplevel_error_reports :
           res.inference_error_reports
end

# when virtualized, fix virtual module printing based on string manipulation;
# the "actual" modules may not be loaded into this process
gen_postprocess(::Nothing) = return identity
function gen_postprocess((actualmod, virtualmod)::Actual2Virtual)
    virtual = string(virtualmod)
    actual  = string(actualmod)
    return actualmod === Main ?
           replace2("Main." => "") ∘ replace2(virtual => actual) :
           replace2(virtual => actual)
end
replace2(pat) = x -> replace(x, pat)

# we may need something like this for stdlibs as well ?

function tofullpath(filename::AbstractString)
    path = abspath(filename)
    return isfile(path) ? path : fullbasepath(filename)
end
fullbasepath(filename) = normpath(JULIA_DIR, "base", filename)

# TODO make this configurable ?
const JULIA_DIR = @static occursin("DEV", string(VERSION)) ?
                  normpath(Sys.BINDIR, "..", "..", "..", "julia") :
                  normpath(Sys.BINDIR, Base.DATAROOTDIR)

# UIs
# ===

# default UI (console)
<<<<<<< HEAD
include("print.jl")
include("reasons.jl")
=======
include("ui/print.jl")
>>>>>>> 85aa6bef

# entries
# =======

# abstractinterpret
# -----------------

# TODO `analyze_builtin!` ?
function analyze_gf_by_type!(analyzer::AbstractAnalyzer, @nospecialize(tt::Type{<:Tuple}))
    mm = get_single_method_match(tt, InferenceParams(analyzer).MAX_METHODS, get_world_counter(analyzer))
    return analyze_method_signature!(analyzer, mm.method, mm.spec_types, mm.sparams)
end

function get_single_method_match(@nospecialize(tt), lim, world)
    mms = _methods_by_ftype(tt, lim, world)
    @assert !isa(mms, Bool) "unable to find matching method for $(tt)"

    filter!(mm::MethodMatch->mm.spec_types===tt, mms)
    @assert length(mms) == 1 "unable to find single target method for $(tt)"

    return first(mms)::MethodMatch
end

analyze_method!(analyzer::AbstractAnalyzer, m::Method) =
    analyze_method_signature!(analyzer, m, m.sig, method_sparams(m))

function method_sparams(m::Method)
    s = TypeVar[]
    sig = m.sig
    while isa(sig, UnionAll)
        push!(s, sig.var)
        sig = sig.body
    end
    return svec(s...)
end

analyze_method_signature!(analyzer::AbstractAnalyzer, m::Method, @nospecialize(atype), sparams::SimpleVector) =
    analyze_method_instance!(analyzer, specialize_method(m, atype, sparams))

function analyze_method_instance!(analyzer::AbstractAnalyzer, mi::MethodInstance)
    result = InferenceResult(mi)

    frame = InferenceState(result, #=cached=# true, analyzer)
    isnothing(frame) && return analyzer, result

    return analyze_frame!(analyzer, frame)
end

function InferenceState(result::InferenceResult, cached::Bool, analyzer::AbstractAnalyzer)
    set_result!(result) # modify `result` for succeeding JET analysis
    return @invoke InferenceState(result::InferenceResult, cached::Bool, analyzer::AbstractInterpreter)
end

function analyze_frame!(analyzer::AbstractAnalyzer, frame::InferenceState)
    typeinf(analyzer, frame)
    return analyzer, frame.result
end

# toplevel
# --------

"""
    report_file(filename::AbstractString;
                jetconfigs...) -> JETToplevelResult

Analyzes `filename` and returns [`JETToplevelResult`](@ref).

This function will look for `$CONFIG_FILE_NAME` configuration file in the directory of `filename`,
and search _up_ the file tree until any `$CONFIG_FILE_NAME` is (or isn't) found.
When found, the configurations specified in the file will be applied.
See [Configuration File](@ref) for more details.

!!! tip
    When you want to analyze your package, but any file actually using it isn't available, the
    `analyze_from_definitions` option can be useful (see [`ToplevelConfig`](@ref)'s `analyze_from_definitions` option). \\
    For example, JET can analyze JET itself like below:
    ```julia
    # from the root directory of JET.jl
    julia> report_file("src/JET";
                       analyze_from_definitions = true)
    ```

    See also: [`report_package`](@ref)

!!! note
    This function will enable the `toplevel_logger` configuration by default with the default logging level.
    You can still explicitly specify and configure it:
    ```julia
    report_file(args...;
                toplevel_logger = nothing, # suppress toplevel logger
                jetconfigs...) # other configurations
    ```
    See [Logging Configurations](@ref) for more details.
"""
function report_file(filename::AbstractString;
                     source::Union{Nothing,AbstractString} = nothing,
                     jetconfigs...) where T
    isfile(filename) || throw(ArgumentError("$filename doesn't exist"))

    configfile = find_config_file(dirname(abspath(filename)))
    if isnothing(configfile)
        jetconfigs = set_toplevel_logger_if_missing(jetconfigs)
    else
        config = parse_config_file(configfile)
        jetconfigs = overwrite_options(config, jetconfigs)
        jetconfigs = set_toplevel_logger_if_missing(jetconfigs)
        with_logger(get(jetconfigs, :toplevel_logger, nothing), ≥(INFO_LOGGER_LEVEL), "toplevel") do io
            println(io, "applied JET configurations in $configfile")
        end
    end

    if isnothing(source)
        source = string(nameof(var"#self#"), "(\"$filename\")")
    end

    return report_text(read(filename, String), filename; source, jetconfigs...)
end

function set_toplevel_logger_if_missing(@nospecialize(jetconfigs))
    haskey(jetconfigs, :toplevel_logger) && return jetconfigs
    default_toplevel_logger_config =
        kwargs((; toplevel_logger = IOContext(stdout::IO, LOGGER_LEVEL_KEY => DEFAULT_LOGGER_LEVEL)))
    return overwrite_options(jetconfigs, default_toplevel_logger_config)
end

function find_config_file(dir)
    next_dir = dirname(dir)
    if (next_dir == dir || # ensure to escape infinite recursion
        isempty(dir))      # reached to the system root
        return nothing
    end
    path = normpath(dir, CONFIG_FILE_NAME)
    return isfile(path) ? path : find_config_file(next_dir)
end

"""
JET.jl offers [`.prettierrc` style](https://prettier.io/docs/en/configuration.html)
configuration file support.
This means you can use `$CONFIG_FILE_NAME` configuration file to specify any of configurations
explained above and share that with others.

When [`report_file`](@ref) or [`report_and_watch_file`](@ref) is called, it will look for
`$CONFIG_FILE_NAME` in the directory of the given file, and search _up_ the file tree until
a JET configuration file is (or isn't) found.
When found, the configurations specified in the file will be applied.

A configuration file can specify any of JET configurations like:
```toml
aggressive_constant_propagation = false # turn off aggressive constant propagation
... # other configurations
```

Note that the following configurations should be string(s) of valid Julia code:
- `context`: string of Julia code, which can be `parse`d and `eval`uated into `Module`
- `concretization_patterns`: vector of string of Julia code, which can be `parse`d into a
  Julia expression pattern expected by [`MacroTools.@capture` macro](https://fluxml.ai/MacroTools.jl/stable/pattern-matching/).
- `toplevel_logger`: string of Julia code, which can be `parse`d and `eval`uated into `Union{IO,Nothing}`
- `inference_logger`: string of Julia code, which can be `parse`d and `eval`uated into `Union{IO,Nothing}`

E.g. the configurations below are equivalent:
- configurations via keyword arguments
  ```julia
  report_file(somefile;
              concretization_patterns = [:(const GLOBAL_CODE_STORE = x_)],
              toplevel_logger = IOContext(open("toplevel.txt", "w"), :JET_LOGGER_LEVEL => 1))
  ```
- configurations via a configuration file
  $(let
      text = read(normpath(@__DIR__, "..", "test", "fixtures", "..JET.toml"), String)
      lines = split(text, '\n')
      pushfirst!(lines, "```toml"); push!(lines, "```")
      join(lines, "\n  ")
  end)

!!! note
    JET configurations specified as keyword arguments have precedence over those specified
    via a configuration file.
"""
parse_config_file(path) = process_config_dict!(TOML.parsefile(path))

function process_config_dict!(config_dict)
    context = get(config_dict, "context", nothing)
    if !isnothing(context)
        @assert isa(context, String) "`context` should be string of Julia code"
        config_dict["context"] = Core.eval(Main, trymetaparse(context))
    end
    concretization_patterns = get(config_dict, "concretization_patterns", nothing)
    if !isnothing(concretization_patterns)
        @assert isa(concretization_patterns, Vector{String}) "`concretization_patterns` should be array of string of Julia expression"
        config_dict["concretization_patterns"] = trymetaparse.(concretization_patterns)
    end
    toplevel_logger = get(config_dict, "toplevel_logger", nothing)
    if !isnothing(toplevel_logger)
        @assert isa(toplevel_logger, String) "`toplevel_logger` should be string of Julia code"
        config_dict["toplevel_logger"] = Core.eval(Main, trymetaparse(toplevel_logger))
    end
    inference_logger = get(config_dict, "inference_logger", nothing)
    if !isnothing(inference_logger)
        @assert isa(inference_logger, String) "`inference_logger` should be string of Julia code"
        config_dict["inference_logger"] = Core.eval(Main, trymetaparse(inference_logger))
    end
    return kwargs(config_dict)
end

function trymetaparse(s)
    ret = Meta.parse(strip(s); raise = true)
    @isexpr(ret, :incomplete) && error(first(ret.args))
    return ret
end

function kwargs(dict)
    ns = (Symbol.(keys(dict))...,)
    vs = (collect(values(dict))...,)
    return pairs(NamedTuple{ns}(vs))
end

overwrite_options(old, new) = kwargs(merge(old, new))

"""
    report_package(package::Union{AbstractString,Module};
                   jetconfigs...) -> JETToplevelResult

Analyzes `package` in the same way as [`report_file`](@ref) with the special default
configurations, which are especially tuned for package analysis (see below for details).
`package` can be either a module or a string. In the latter case it must be the name of a
package in your current environment.

This function configures analysis with the following configurations:
- `analyze_from_definitions = true`: allows JET to enter analysis without top-level call sites;
  this is useful for package analysis since a package itself usually has only definitions
  but not usages (i.e. call sites)
- `concretization_patterns = [:(x_ = y_), :(const x_ = y_)]`: concretizes every global variable instantiations;
  concretizations are generally preferred for successful analysis as far as they're cheap,
  and global variable instantiations that occur in a package definition are _usually_ very cheap
See [`ToplevelConfig`](@ref) for more details.

---

    report_package([io::IO = stdout];
                   jetconfigs...) -> res::ReportResult

Like above but analyzes the package of the current project.

See also: [`report_file`](@ref)
"""
function report_package(package::Union{AbstractString,Module,Nothing} = nothing;
                        analyze_from_definitions::Bool = true,
                        concretization_patterns = [:(x_ = y_), :(const x_ = y_)],
                        jetconfigs...)
    filename = get_package_file(package)
    return report_file(filename; analyze_from_definitions, jetconfigs...)
end

function get_package_file(package::AbstractString)
    filename = Base.find_package(package)
    isnothing(filename) && throw(ErrorException("unknown package $package."))
    return filename
end

function get_package_file(package::Module)
    filename = pathof(package)
    isnothing(filename) && throw(ErrorException("cannot analyze a module defined in the REPL."))
    return filename
end

function get_package_file(::Nothing)
    project = Pkg.project()
    project.ispackage || throw(ErrorException("active project at $(project.path) is not a package."))
    return normpath(dirname(project.path), "src", project.name::String * ".jl")
end

"""
    report_text(text::AbstractString,
                filename::AbstractString = "top-level";
                jetconfigs...) -> JETToplevelResult

Analyzes `text` and returns [`JETToplevelResult`](@ref).
"""
function report_text(text::AbstractString,
                     filename::AbstractString = "top-level";
                     analyzer::Type{Analyzer} = JETAnalyzer,
                     source::Union{Nothing,AbstractString} = nothing,
                     jetconfigs...) where {Analyzer<:AbstractAnalyzer}
    analyzer′ = Analyzer(; jetconfigs...)
    maybe_initialize_caches!(analyzer′)
    config = ToplevelConfig(; jetconfigs...)
    res = virtual_process(text,
                          filename,
                          analyzer′,
                          config,
                          )
    if isnothing(source)
        source = string(nameof(var"#self#"), "(..., \"$filename\")")
    end
    return JETToplevelResult(analyzer′, res, source; analyzer, jetconfigs...)
end

"""
Configurations for "watch" mode.
The configurations will only be active when used with [`report_and_watch_file`](@ref).

---
- `revise_all::Bool = true` \\
  Redirected to [`Revise.entr`](https://timholy.github.io/Revise.jl/stable/user_reference/#Revise.entr)'s `all` keyword argument.
  When set to `true`, JET will retrigger analysis as soon as code updates are detected in
  any module tracked by Revise.
  Currently when encountering `import/using` statements, JET won't perform analysis, but
  rather will just load the modules as usual execution (this also means Revise will track
  those modules).
  So if you're editing both files analyzed by JET and modules that are used within the files,
  this configuration should be enabled.
---
- `revise_modules = nothing` \\
  Redirected to [`Revise.entr`](https://timholy.github.io/Revise.jl/stable/user_reference/#Revise.entr)'s `modules` positional argument.
  If a iterator of `Module` is given, JET will retrigger analysis whenever code in `modules` updates.

  !!! tip
      This configuration is useful when your're also editing files that are not tracked by Revise,
      e.g. editing functions defined in `Base`:
      ```julia
      # re-performe analysis when you make a change to `Base`
      julia> report_and_watch_file(yourfile; revise_modules = [Base])
      ```
---
"""
struct WatchConfig
    # Revise configurations
    revise_all::Bool
    revise_modules
    @jetconfigurable WatchConfig(; revise_all::Bool = true,
                                   revise_modules   = nothing,
                                   ) =
        return new(revise_all,
                   revise_modules,
                   )
end

"""
    report_and_watch_file(filename::AbstractString;
                          jetconfigs...)

Watches `filename` and keeps re-triggering analysis with [`report_file`](@ref) on code update.
JET will try to analyze all the `include`d files reachable from `filename`, and it will
re-trigger analysis if there is code update detected in any of the `include`d files.

This function internally uses [Revise.jl](https://timholy.github.io/Revise.jl/stable/) to
track code updates. Revise also offers possibilities to track changes in files that are
not directly analyzed by JET, or even changes in `Base` files. See [Watch Configurations](@ref)
for more details.

See also: [`report_file`](@ref)
"""
function report_and_watch_file(args...; kwargs...)
    if @isdefined(Revise)
        _report_and_watch_file(args...; kwargs...)
    else
        init_revise!()
        @invokelatest _report_and_watch_file(args...; kwargs...)
    end
end

# HACK to avoid Revise loading overhead when just using `@report_call`, etc.
function init_revise!()
    @eval (@__MODULE__) using Revise
end

function _report_and_watch_file(filename::AbstractString; jetconfigs...)
    config = WatchConfig(; jetconfigs...)

    res = report_file(filename; jetconfigs...)
    display(res)
    included_files = res.res.included_files

    interrupted = false
    while !interrupted
        try
            Revise.entr(collect(included_files), config.revise_modules;
                        postpone = true, all = config.revise_all) do
                res = report_file(filename; jetconfigs...)
                display(res)
                next_included_files = res.res.included_files
                if any(∉(included_files), next_included_files)
                    # refresh watch files
                    throw(InsufficientWatches(next_included_files))
                end
                return nothing
            end
            interrupted = true # `InterruptException` was gracefully handled within `entr`, shutdown watch mode
        catch err
            # handle "expected" errors, keep running

            if isa(err, InsufficientWatches)
                included_files = err.included_files
                continue
            elseif isa(err, LoadError) ||
                   (isa(err, ErrorException) && startswith(err.msg, "lowering returned an error")) ||
                   isa(err, Revise.ReviseEvalException)
                continue

            # async errors
            elseif isa(err, CompositeException)
                errs = err.exceptions
                i = findfirst(e->isa(e, TaskFailedException), errs)
                if !isnothing(i)
                    tfe = errs[i]::TaskFailedException
                    res = tfe.task.result
                    if isa(res, InsufficientWatches)
                        included_files = res.included_files
                        continue
                    elseif isa(res, LoadError) ||
                           (isa(res, ErrorException) && startswith(res.msg, "lowering returned an error")) ||
                           isa(res, Revise.ReviseEvalException)
                        continue
                    end
                end
            end

            # fatal uncaught error happened in Revise.jl
            rethrow(err)
        end
    end
end

struct InsufficientWatches <: Exception
    included_files::Set{String}
end

# we have to go on hacks; see `transform_abstract_global_symbols!` and `resolve_toplevel_symbols!`
function analyze_toplevel!(analyzer::AbstractAnalyzer, src::CodeInfo)
    # construct toplevel `MethodInstance`
    mi = ccall(:jl_new_method_instance_uninit, Ref{Core.MethodInstance}, ());
    mi.specTypes = Tuple{}

    mi.def = mod = get_toplevelmod(analyzer)
    src = transform_abstract_global_symbols!(analyzer, src)
    src = resolve_toplevel_symbols!(mod, src)
    mi.uninferred = src

    result = InferenceResult(mi);
    set_result!(result) # modify `result::InferenceResult` for succeeding JET analysis
    # toplevel frames don't really need to be cached, but still better to be optimized
    # in order to get reasonable `LocalUndefVarErrorReport` and `UncaughtExceptionReport`
    # NOTE and also, otherwise `typeinf_edge` won't add "toplevel-to-callee" edges
    frame = InferenceState(result, src, #=cached=# true, analyzer);

    return analyze_frame!(analyzer, frame)
end

# HACK this is very naive hack to re-use `AbstractInterpreter`'s slot type approximation for
# assignments of abstract global variables, which are represented as toplevel symbols at this point;
# the idea is just to transform them into slot from symbol and use their approximated type
# on their assignment (see `finish(::InferenceState, ::AbstractAnalyzer)`).
# NOTE that `transform_abstract_global_symbols!` will produce really invalid code for
# actual interpretation or execution, but all the statements won't be interpreted anymore
# by `ConcreteInterpreter` nor executed by the native compilation pipeline anyway
function transform_abstract_global_symbols!(analyzer::AbstractAnalyzer, src::CodeInfo)
    nslots = length(src.slotnames)
    abstrct_global_variables = Dict{Symbol,Int}()
    concretized = get_concretized(analyzer)

    # linear scan, and find assignments of abstract global variables
    for (i, stmt) in enumerate(src.code::Vector{Any})
        if !(concretized[i])
            if @isexpr(stmt, :(=))
                lhs = first(stmt.args)
                if isa(lhs, Symbol)
                    if !haskey(abstrct_global_variables, lhs)
                        nslots += 1
                        push!(abstrct_global_variables, lhs => nslots)
                    end
                end
            end
        end
    end

    prewalk_and_transform!(src) do x, scope
        if isa(x, Symbol)
            slot = get(abstrct_global_variables, x, nothing)
            isnothing(slot) || return SlotNumber(slot)
        end
        return x
    end

    resize!(src.slotnames, nslots)
    resize!(src.slotflags, nslots)
    for (slotname, idx) in abstrct_global_variables
        src.slotnames[idx] = slotname
    end

    set_global_slots!(analyzer, Dict(idx => slotname for (slotname, idx) in abstrct_global_variables))

    return src
end

# resolve toplevel symbols (and other expressions like `:foreigncall`)
# so that the returned `CodeInfo` is eligible for abstractintepret and optimization
# TODO `jl_resolve_globals_in_ir` can throw, and we want to bypass it to `ToplevelErrorReport`
@static if VERSION ≥ v"1.8.0-DEV.421"
    function resolve_toplevel_symbols!(mod::Module, src::CodeInfo)
        newsrc = copy(src)
        @ccall jl_resolve_globals_in_ir(
            #=jl_array_t *stmts=# newsrc.code::Any,
            #=jl_module_t *m=# mod::Any,
            #=jl_svec_t *sparam_vals=# svec()::Any,
            #=int binding_effects=# 0::Int)::Cvoid
        return newsrc
    end
else
    # HACK before https://github.com/JuliaLang/julia/pull/42013, we need to go through
    # the method definition pipeline to get the effect of `jl_resolve_globals_in_ir`
    function resolve_toplevel_symbols!(mod::Module, src::CodeInfo)
        sig = svec(
            #=atypes=# svec(typeof(__toplevelf__)),
            #=tvars=# svec(),
            #=functionloc=# LineNumberNode(@__LINE__, @__FILE__))
        # branching on https://github.com/JuliaLang/julia/pull/41137
        method = (@static if isdefined(Core.Compiler, :OverlayMethodTable)
            ccall(:jl_method_def, Any, (Any, Ptr{Cvoid}, Any, Any), sig, C_NULL, src, mod)
        else
            ccall(:jl_method_def, Cvoid, (Any, Any, Any), sig, src, mod)
            only(methods(__toplevelf__))
        end)::Method
        return CC.uncompressed_ir(method)
    end
    function __toplevelf__ end
end

# interactive
# -----------

# TODO improve inferrability by making `analyzer` argument positional

"""
    @report_call [jetconfigs...] f(args...)

Evaluates the arguments to the function call, determines its types, and then calls
[`report_call`](@ref) on the resulting expression.
As with `@code_typed` and its family, any of [JET configurations](@ref) can be given as the optional
arguments like this:
```julia
# reports `rand(::Type{Bool})` with `aggressive_constant_propagation` configuration turned off
julia> @report_call aggressive_constant_propagation=false rand(Bool)
```
"""
macro report_call(ex0...)
    return gen_call_with_extracted_types_and_kwargs(__module__, :report_call, ex0)
end

"""
    report_call(f, types = Tuple{};
                analyzer::Type{<:AbstractAnalyzer} = JETAnalyzer,
                jetconfigs...) -> JETCallResult
    report_call(tt::Type{<:Tuple};
                analyzer::Type{<:AbstractAnalyzer} = JETAnalyzer,
                jetconfigs...) -> JETCallResult

Analyzes the generic function call with the given type signature with `analyzer`.
And finally returns the analysis result as [`JETCallResult`](@ref).
"""
function report_call(@nospecialize(f), @nospecialize(types = Tuple{}); jetconfigs...)
    ft = Core.Typeof(f)
    if isa(types, Type)
        u = unwrap_unionall(types)
        tt = rewrap_unionall(Tuple{ft, u.parameters...}, types)
    else
        tt = Tuple{ft, types...}
    end
    return report_call(tt; jetconfigs...)
end

function report_call(@nospecialize(tt::Type{<:Tuple});
                     analyzer::Type{Analyzer} = JETAnalyzer,
                     source::Union{Nothing,AbstractString} = nothing,
                     jetconfigs...) where {Analyzer<:AbstractAnalyzer}
    analyzer = Analyzer(; jetconfigs...)
    maybe_initialize_caches!(analyzer)
    analyzer, result = analyze_gf_by_type!(analyzer, tt)

    if isnothing(source)
        source = string(nameof(var"@report_call"), " ", sprint(show_tuple_as_call, Symbol(""), tt))
    end

    return JETCallResult(result, analyzer, source; jetconfigs...)
end

# Test.jl integration
# -------------------

"""
    @test_call [jetconfigs...] [broken=false] [skip=false] f(args...)

Runs [`@report_call jetconfigs... f(args...)`](@ref @report_call) and tests that the generic
function call `f(args...)` is free from problems that `@report_call` can detect.
If executed inside `@testset`, returns a `Pass` result if it is, a `Fail` result if it
contains any error points detected, or an `Error` result if this macro encounters an
unexpected error. When the test `Fail`s, abstract call stack to each problem location will
also be printed to `stdout`.

```julia
julia> @test_call sincos(10)
Test Passed
  Expression: #= none:1 =# JET.@test_call sincos(10)
```

As with [`@report_call`](@ref), any of [JET configurations](https://aviatesk.github.io/JET.jl/dev/config/)
or analyzer specific configurations can be given as the optional arguments `jetconfigs...` like this:
```julia
julia> cond = false

julia> function f(n)
            if cond           # `cond` is untyped, and will be reported by the sound analysis pass, while JET's default analysis pass will ignore it
                return sin(n)
            else
                return cos(n)
            end
       end;

julia> @test_call f(10)
Test Passed
  Expression: #= none:1 =# JET.@test_call f(10)

julia> @test_call mode=:sound f(10)
JET-test failed at none:1
  Expression: #= none:1 =# JET.@test_call mode = :sound f(10)
  ═════ 1 possible error found ═════
  ┌ @ none:2 goto %4 if not Main.cond
  │ non-boolean (Any) used in boolean context: goto %4 if not Main.cond
  └──────────

ERROR: There was an error during testing
```

`@test_call` is fully integrated with [`Test` standard library's unit-testing infrastructure](https://docs.julialang.org/en/v1/stdlib/Test/).
It means, the result of `@test_call` will be included in the final `@testset` summary,
it supports `skip` and `broken` annotations as like `@test` and its family:
```julia
julia> using JET, Test

julia> f(ref) = isa(ref[], Number) ? sin(ref[]) : nothing;      # Julia can't propagate the type constraint `ref[]::Number` to `sin(ref[])`, JET will report `NoMethodError`

julia> g(ref) = (x = ref[]; isa(x, Number) ? sin(x) : nothing); # we can make it type-stable if we extract `ref[]` into a local variable `x`

julia> @testset "check errors" begin
           ref = Ref{Union{Nothing,Int}}(0)
           @test_call f(ref)             # fail
           @test_call g(ref)             # fail
           @test_call broken=true f(ref) # annotated as broken, thus still "pass"
       end
check errors: JET-test failed at none:3
  Expression: #= none:3 =# JET.@test_call f(ref)
  ═════ 1 possible error found ═════
  ┌ @ none:1 Main.sin(Base.getindex(ref))
  │ for 1 of union split cases, no matching method found for call signatures (Tuple{typeof(sin), Nothing})): Main.sin(Base.getindex(ref::Base.RefValue{Union{Nothing, Int64}})::Union{Nothing, Int64})
  └──────────

Test Summary: | Pass  Fail  Broken  Total
check errors  |    1     1       1      3
ERROR: Some tests did not pass: 1 passed, 1 failed, 0 errored, 1 broken.
```
"""
macro test_call(ex0...)
    ex0 = collect(ex0)

    local broken = nothing
    local skip   = nothing
    idx = Int[]
    for (i,x) in enumerate(ex0)
        if iskwarg(x)
            key, val = x.args
            if key === :broken
                if !isnothing(broken)
                    error("invalid test macro call: cannot set `broken` keyword multiple times")
                end
                broken = esc(val)
                push!(idx, i)
            elseif key === :skip
                if !isnothing(skip)
                    error("invalid test macro call: cannot set `skip` keyword multiple times")
                end
                skip = esc(val)
                push!(idx, i)
            end
        end
    end
    if !isnothing(broken) && !isnothing(skip)
        error("invalid test macro call: cannot set both `skip` and `broken` keywords")
    end
    deleteat!(ex0, idx)

    testres, orig_expr = test_exs(ex0, __module__, __source__)

    return quote
        if $(!isnothing(skip) && skip)
            $record($get_testset(), $Broken(:skipped, $orig_expr))
        else
            testres = $testres
            if $(!isnothing(broken) && broken)
                if isa(testres, $JETTestFailure)
                    testres = $Broken(:test_call, $orig_expr)
                elseif isa(testres, $Pass)
                    testres = $Error(:test_unbroken, $orig_expr, nothing, nothing, $(QuoteNode(__source__)))
                end
            else
                isa(testres, $Pass) || ccall(:jl_breakpoint, $Cvoid, ($Any,), testres)
            end
            $record($get_testset(), testres)
        end
    end
end

get_exceptions() = @static if isdefined(Base, :current_exceptions)
    Base.current_exceptions()
else
    Base.catch_stack()
end
@static if !hasfield(Pass, :source)
    Pass(test_type::Symbol, orig_expr, data, thrown, source) = Pass(test_type, orig_expr, data, thrown)
end

function test_exs(ex0, m, source)
    analysis = gen_call_with_extracted_types_and_kwargs(m, :report_call, ex0)
    orig_expr = QuoteNode(
        Expr(:macrocall, GlobalRef(@__MODULE__, Symbol("@test_call")), source, ex0...))
    source = QuoteNode(source)
    testres = :(try
        result = $analysis
        if $length($get_reports(result.result)) == 0
            $Pass(:test_call, $orig_expr, nothing, nothing, $source)
        else
            $JETTestFailure($orig_expr, $source, result)
        end
    catch err
        isa(err, $InterruptException) && rethrow()
        $Error(:test_error, $orig_expr, err, $get_exceptions(), $source)
    end) |> Base.remove_linenums!
    return testres, orig_expr
end

"""
    test_call(f, types = Tuple{}; broken::Bool = false, skip::Bool = false, jetconfigs...)
    test_call(tt::Type{<:Tuple}; broken::Bool = false, skip::Bool = false, jetconfigs...)

Runs [`report_call(f, types; jetconfigs...`](@ref report_call) and tests that the generic
function call `f(args...)` is free from problems that `report_call` can detect.
Except that it takes a type signature rather than a call expression, this function works
in the same way as [`@test_call`](@ref).
"""
function test_call(@nospecialize(args...);
                   broken::Bool = false, skip::Bool = false,
                   jetconfigs...)
    source = LineNumberNode(@__LINE__, @__FILE__)
    kwargs = map(((k,v),)->Expr(:kw, k, v), collect(jetconfigs))
    orig_expr = :($test_call($(args...); $(kwargs...)))

    if skip
        record(get_testset(), Broken(:skipped, orig_expr))
    else
        testres = try
            result = report_call(args...; jetconfigs...)
            if length(get_reports(result.result)) == 0
                Pass(:test_call, orig_expr, nothing, nothing, source)
            else
                JETTestFailure(orig_expr, source, result)
            end
        catch err
            isa(err, InterruptException) && rethrow()
            Error(:test_error, orig_expr, err, get_exceptions(), source)
        end

        if broken
            if isa(testres, JETTestFailure)
                testres = Broken(:test_call, orig_expr)
            elseif isa(testres, Pass)
                testres = Error(:test_unbroken, orig_expr, nothing, nothing, source)
            end
        else
            isa(testres, Pass) || ccall(:jl_breakpoint, Cvoid, (Any,), testres)
        end
        record(get_testset(), testres)
    end
end

# NOTE we will just show abstract call strack, and won't show backtrace of actual test executions

struct JETTestFailure <: Result
    orig_expr::Expr
    source::LineNumberNode
    result::JETCallResult
end

const TEST_INDENTS = "  "

function Base.show(io::IO, t::JETTestFailure)
    printstyled(io, "JET-test failed"; bold=true, color=Base.error_color())
    print(io, " at ")
    printstyled(io, something(t.source.file, :none), ":", t.source.line, "\n"; bold=true, color=:default)
    println(io, TEST_INDENTS, "Expression: ", t.orig_expr)
    # print abstract call stack, with appropriate indents
    _, ctx = Base.unwrapcontext(io)
    buf = IOBuffer()
    ioctx = IOContext(buf, ctx)
    show(ioctx, t.result)
    lines = replace(String(take!(buf)), '\n'=>string('\n',TEST_INDENTS))
    print(io, TEST_INDENTS, lines)
end

Base.show(io::IO, ::MIME"application/prs.juno.inline", t::JETTestFailure) =
    return t

function Test.record(::FallbackTestSet, t::JETTestFailure)
    println(t)
    throw(FallbackTestSetException("There was an error during testing"))
end

function Test.record(ts::DefaultTestSet, t::JETTestFailure)
    if TESTSET_PRINT_ENABLE[]
        printstyled(ts.description, ": ", color=:white)
        print(t)
        println()
    end
    # HACK convert to `Fail` so that test summarization works correctly
    push!(ts.results, Fail(:test_call, t.orig_expr, nothing, nothing, t.source))
    return t
end

# builtin analyzers
# =================

include("analyzers/jetanalyzer.jl")
include("analyzers/perfanalyzer.jl")

# exports
# =======

"""
    JETInterface

This `baremodule` exports names that form the APIs of [JET.jl Pluggable Analysis Framework](@ref).
`using JET.JETInterface` loads all names that are necessary to define a plugin analysis.
"""
baremodule JETInterface
const DOCUMENTED_NAMES = Symbol[] # will be used in docs/make.jl
end

function reexport_as_api!(xs...; documented = true)
    for x in xs
        ex = Expr(:block)

        val = Core.eval(@__MODULE__, x)
        canonicalname = Symbol(parentmodule(val), '.', nameof(val))
        canonicalpath = Symbol.(split(string(canonicalname), '.'))

        modpath = Expr(:., canonicalpath[1:end-1]...)
        symname = last(canonicalpath)
        sympath = Expr(:., symname)
        importex = Expr(:import, Expr(:(:), modpath, sympath))
        exportex = Expr(:export, symname)

        push!(ex.args, importex, exportex)
        Core.eval(JETInterface, ex)
        documented && push!(JETInterface.DOCUMENTED_NAMES, symname)
    end
end

reexport_as_api!(JETInterface,
                 AbstractAnalyzer,
                 AnalyzerState,
                 ReportPass,
                 InferenceErrorReport,
                 aggregation_policy,
                 add_new_report!,
                 get_msg,
                 get_spec_args,
                 var"@reportdef",
                 )
reexport_as_api!(subtypes(InferenceErrorReport)...; documented = false)
reexport_as_api!(subtypes(ReportPass)...; documented = false)

export
    # generic entries & default analyzer
    report_file,
    report_and_watch_file,
    report_package,
    report_text,
    @report_call,
    report_call,
    @test_call,
    test_call,
    # performance analyzer
    @report_pitfall,
    report_pitfall,
    @test_nopitfall,
    test_nopitfall

end<|MERGE_RESOLUTION|>--- conflicted
+++ resolved
@@ -618,12 +618,8 @@
 # ===
 
 # default UI (console)
-<<<<<<< HEAD
-include("print.jl")
-include("reasons.jl")
-=======
 include("ui/print.jl")
->>>>>>> 85aa6bef
+include("ui/reasons.jl")
 
 # entries
 # =======
