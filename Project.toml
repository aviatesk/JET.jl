name = "JET"
uuid = "c3a54625-cd67-489e-a8e7-0a5a0ff4e31b"
<<<<<<< HEAD
authors = ["Shuhei Kadowaki <aviatesk@gmail.com>"]
version = "0.9.19"
=======
version = "0.10.0"
authors = ["Shuhei Kadowaki <aviatesk@gmail.com>"]
>>>>>>> fd8bd16c

[deps]
CodeTracking = "da1fd8a2-8d9e-5ec2-8556-3022fb5608a2"
InteractiveUtils = "b77e0a4c-d291-57a0-90e8-8db25a27a240"
JuliaInterpreter = "aa1ae85d-cabe-5617-a682-6adf51b2e16a"
JuliaSyntax = "70703baa-626e-46a2-a12c-08ffd08c73b4"
LoweredCodeUtils = "6f1432cf-f94c-5a45-995e-cdbf5db27b0b"
MacroTools = "1914dd2f-81c6-5fcd-8719-6d5c9610ff09"
Pkg = "44cfe95a-1eb2-52ea-b672-e2afdf69b78f"
PrecompileTools = "aea7be01-6a6a-4083-8856-8a6e6704d82a"
Preferences = "21216c6a-2e73-6563-6e65-726566657250"
Test = "8dfed614-e22c-5e08-85e1-65c5234f0b40"

[weakdeps]
Cthulhu = "f68482b8-f384-11e8-15f7-abe071a5a75f"
Revise = "295af30f-e4ad-537b-8983-00126c2a3abe"

[extensions]
JETCthulhuExt = "Cthulhu"
JETReviseExt = "Revise"

[compat]
Aqua = "0.8.2"
BenchmarkTools = "1.3.2"
CodeTracking = "1.3.1"
Cthulhu = "2.17"
Example = "0.5.3"
InteractiveUtils = "1.10"
JuliaInterpreter = "0.9.36"
JuliaSyntax = "0.4.10"
Libdl = "1.10"
Logging = "1.10"
LoweredCodeUtils = "3.0.2"
MacroTools = "0.5.6"
Pkg = "1.10"
PrecompileTools = "1"
Preferences = "1.4"
Random = "1.10"
Revise = "3.3"
StaticArrays = "1.7.0"
TOML = "1.0.3"
Test = "1.10"
julia = "1.12"

[extras]
Aqua = "4c88cf16-eb10-579e-8560-4a9242c79595"
BenchmarkTools = "6e4b80f9-dd63-53aa-95a3-0cdb28fa8baf"
Example = "7876af07-990d-54b4-ab0e-23690620f79a"
Libdl = "8f399da3-3557-5675-b5ff-fb832c97cbdb"
Logging = "56ddb016-857b-54e1-b83d-db4d58db5568"
Random = "9a3f8284-a2c9-5f02-9a11-845980a1fd5c"
Revise = "295af30f-e4ad-537b-8983-00126c2a3abe"
StaticArrays = "90137ffa-7385-5640-81b9-e52037218182"
TOML = "fa267f1f-6049-4f14-aa54-33bafae1ed76"
Test = "8dfed614-e22c-5e08-85e1-65c5234f0b40"

[targets]
test = ["Aqua", "BenchmarkTools", "Cthulhu", "Example", "Libdl", "Logging", "Random", "Revise", "StaticArrays", "TOML", "Test"]<|MERGE_RESOLUTION|>--- conflicted
+++ resolved
@@ -1,12 +1,7 @@
 name = "JET"
 uuid = "c3a54625-cd67-489e-a8e7-0a5a0ff4e31b"
-<<<<<<< HEAD
-authors = ["Shuhei Kadowaki <aviatesk@gmail.com>"]
-version = "0.9.19"
-=======
 version = "0.10.0"
 authors = ["Shuhei Kadowaki <aviatesk@gmail.com>"]
->>>>>>> fd8bd16c
 
 [deps]
 CodeTracking = "da1fd8a2-8d9e-5ec2-8556-3022fb5608a2"
